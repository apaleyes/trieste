# Copyright 2021 The Trieste Contributors
#
# Licensed under the Apache License, Version 2.0 (the "License");
# you may not use this file except in compliance with the License.
# You may obtain a copy of the License at
#
#     http://www.apache.org/licenses/LICENSE-2.0
#
# Unless required by applicable law or agreed to in writing, software
# distributed under the License is distributed on an "AS IS" BASIS,
# WITHOUT WARRANTIES OR CONDITIONS OF ANY KIND, either express or implied.
# See the License for the specific language governing permissions and
# limitations under the License.

r"""
This module contains functionality for optimizing
:data:`~trieste.acquisition.AcquisitionFunction`\ s over :class:`~trieste.space.SearchSpace`\ s.
"""

from __future__ import annotations

from typing import Any, Callable, List, Optional, Tuple, TypeVar, Union

import greenlet as gr
import numpy as np
import scipy.optimize as spo
import tensorflow as tf
import tensorflow_probability as tfp

from ..space import Box, DiscreteSearchSpace, SearchSpace, TaggedProductSearchSpace
from ..types import TensorType
from .interface import AcquisitionFunction

SP = TypeVar("SP", bound=SearchSpace)
""" Type variable bound to :class:`~trieste.space.SearchSpace`. """


NUM_SAMPLES_MIN: int = 5000
"""
The default minimum number of initial samples for :func:`generate_continuous_optimizer` and
:func:`generate_random_search_optimizer` function, used for determining the number of initial
samples in the multi-start acquisition function optimization.
"""


NUM_SAMPLES_DIM: int = 1000
"""
The default minimum number of initial samples per dimension of the search space for
:func:`generate_continuous_optimizer` function in :func:`automatic_optimizer_selector`, used for
determining the number of initial samples in the multi-start acquisition function optimization.
"""

NUM_RUNS_DIM: int = 10
"""
The default minimum number of optimization runs per dimension of the search space for
:func:`generate_continuous_optimizer` function in :func:`automatic_optimizer_selector`, used for
determining the number of acquisition function optimizations to be performed in parallel.
"""


class FailedOptimizationError(Exception):
    """Raised when an acquisition optimizer fails to optimize"""


AcquisitionOptimizer = Callable[
    [SP, Union[AcquisitionFunction, Tuple[AcquisitionFunction, int]]], TensorType
]
"""
Type alias for a function that returns the single point that maximizes an acquisition function over
a search space or the V points that maximize a vectorized acquisition function (as represented by an
acquisition-int tuple).

If this function receives a search space with points of shape [D] and an acquisition function
with input shape [..., 1, D] output shape [..., 1], the :const:`AcquisitionOptimizer` return shape
should be [1, D].

If instead it receives a search space and a tuple containing the acquisition function and its
vectorization V then the :const:`AcquisitionOptimizer` return shape should be [V, D].
"""


def automatic_optimizer_selector(
    space: SearchSpace, target_func: Union[AcquisitionFunction, Tuple[AcquisitionFunction, int]]
) -> TensorType:
    """
    A wrapper around our :const:`AcquisitionOptimizer`s. This class performs
    an :const:`AcquisitionOptimizer` appropriate for the
    problem's :class:`~trieste.space.SearchSpace`.

    :param space: The space of points over which to search, for points with shape [D].
    :param target_func: The function to maximise, with input shape [..., 1, D] and output shape
            [..., 1].
    :return: The batch of points in ``space`` that maximises ``target_func``, with shape [1, D].
    """

    if isinstance(space, DiscreteSearchSpace):
        return optimize_discrete(space, target_func)

    elif isinstance(space, (Box, TaggedProductSearchSpace)):
        num_samples = tf.maximum(NUM_SAMPLES_MIN, NUM_SAMPLES_DIM * tf.shape(space.lower)[-1])
        num_runs = NUM_RUNS_DIM * tf.shape(space.lower)[-1]
        return generate_continuous_optimizer(
            num_initial_samples=num_samples,
            num_optimization_runs=num_runs,
        )(space, target_func)

    else:
        raise NotImplementedError(
            f""" No optimizer currently supports acquisition function
                    maximisation over search spaces of type {space}.
                    Try specifying the optimize_random optimizer"""
        )


def optimize_discrete(
    space: DiscreteSearchSpace,
    target_func: Union[AcquisitionFunction, Tuple[AcquisitionFunction, int]],
) -> TensorType:
    """
    An :const:`AcquisitionOptimizer` for :class:'DiscreteSearchSpace' spaces.

    When this functions receives an acquisition-integer tuple as its `target_func`,it evaluates
    all the points in the search space for each of the individual V functions making
    up `target_func`.

    :param space: The space of points over which to search, for points with shape [D].
    :param target_func: The function to maximise, with input shape [..., V, D] and output shape
            [..., V].
    :return: The V points in ``space`` that maximises ``target_func``, with shape [V, D].
    """

    if isinstance(target_func, tuple):  # check if we need a vectorized optimizer
        target_func, V = target_func
    else:
        V = 1

    if V < 0:
        raise ValueError(f"vectorization must be positive, got {V}")

    points = space.points[:, None, :]
    tiled_points = tf.tile(points, [1, V, 1])
    target_func_values = target_func(tiled_points)
    tf.debugging.assert_shapes(
        [(target_func_values, ("_", V))],
        message=(
            f"""
            The result of function target_func has shape
            {tf.shape(target_func_values)}, however, expected a trailing
            dimension of size {V}.
            """
        ),
    )

    best_indices = tf.math.argmax(target_func_values, axis=0)  # [V]
    return tf.gather(tf.transpose(tiled_points, [1, 0, 2]), best_indices, batch_dims=1)  # [V, D]


def generate_continuous_optimizer(
    num_initial_samples: int = NUM_SAMPLES_MIN,
    num_optimization_runs: int = 10,
    num_recovery_runs: int = 10,
    optimizer_args: dict[str, Any] = dict(),
) -> AcquisitionOptimizer[Box | TaggedProductSearchSpace]:
    """
    Generate a gradient-based optimizer for :class:'Box' and :class:'TaggedProductSearchSpace'
    spaces and batches of size 1. In the case of a :class:'TaggedProductSearchSpace', We perform
    gradient-based optimization across all :class:'Box' subspaces, starting from the best location
    found across a sample of `num_initial_samples` random points.

    We advise the user to either use the default `NUM_SAMPLES_MIN` for `num_initial_samples`, or
    `NUM_SAMPLES_DIM` times the dimensionality of the search space, whichever is greater.
    Similarly, for `num_optimization_runs`, we recommend using `NUM_RUNS_DIM` times the
    dimensionality of the search space.

    This optimizer uses Scipy's L-BFGS-B optimizer. We run `num_optimization_runs` separate
    optimizations in parallel, each starting from one of the best `num_optimization_runs` initial
    query points.

    If all `num_optimization_runs` optimizations fail to converge then we run
    `num_recovery_runs` additional runs starting from random locations (also ran in parallel).

    :param num_initial_samples: The size of the random sample used to find the starting point(s) of
        the optimization.
    :param num_optimization_runs: The number of separate optimizations to run.
    :param num_recovery_runs: The maximum number of recovery optimization runs in case of failure.
    :param optimizer_args: The keyword arguments to pass to the Scipy L-BFGS-B optimizer.
        Check `minimize` method  of :class:`~scipy.optimize` for details of which arguments
        can be passed. Note that method, jac and bounds cannot/should not be changed.
    :return: The acquisition optimizer.
    """
    if num_initial_samples <= 0:
        raise ValueError(f"num_initial_samples must be positive, got {num_initial_samples}")

    if num_optimization_runs < 0:
        raise ValueError(f"num_optimization_runs must be positive, got {num_optimization_runs}")

    if num_initial_samples < num_optimization_runs:
        raise ValueError(
            f"""
            num_initial_samples {num_initial_samples} must be at
            least num_optimization_runs {num_optimization_runs}
            """
        )

    if num_recovery_runs <= -1:
        raise ValueError(f"num_recovery_runs must be zero or greater, got {num_recovery_runs}")

    def optimize_continuous(
        space: Box | TaggedProductSearchSpace,
        target_func: Union[AcquisitionFunction, Tuple[AcquisitionFunction, int]],
    ) -> TensorType:
        """
        A gradient-based :const:`AcquisitionOptimizer` for :class:'Box'
        and :class:`TaggedProductSearchSpace' spaces.

        For :class:'TaggedProductSearchSpace' we only apply gradient updates to
        its class:'Box' subspaces.

        When this functions receives an acquisition-integer tuple as its `target_func`,it
        optimizes each of the individual V functions making up `target_func`, i.e.
        evaluating `num_initial_samples` samples, running `num_optimization_runs` runs, and
        (if necessary) running `num_recovery_runs` recovery run for each of the individual
        V functions.

        :param space: The space over which to search.
        :param target_func: The function to maximise, with input shape [..., V, D] and output shape
                [..., V].
        :return: The V points in ``space`` that maximises``target_func``, with shape [V, D].
        """

<<<<<<< HEAD
        trial_search_space = space.sample(num_initial_samples)  # [num_initial_samples, D]
        # print(trial_search_space.get_shape())
        # print(type(target_func))
        target_func_values = target_func(trial_search_space[:, None, :])  # [num_samples, 1]
        # print(target_func_values.get_shape())
        _, top_k_indicies = tf.math.top_k(
            target_func_values[:, 0], k=num_optimization_runs
        )  # [num_optimization_runs]
        initial_points = tf.gather(trial_search_space, top_k_indicies)  # [num_optimization_runs, D]

        variable = tf.Variable(initial_points[0:1])  # [1, D]
        optimizer_args_local = copy.deepcopy(optimizer_args)

        def _objective() -> TensorType:
            return -target_func(variable[:, None, :])  # [1]

        def _perform_optimization(
            starting_point: TensorType,
            optimizer_args: dict[str, Any],
        ) -> OptimizeResult:
            variable.assign(starting_point)  # [1, D]
            return gpflow.optimizers.Scipy().minimize(_objective, (variable,), **optimizer_args)

        successful_optimization = False
        chosen_point = variable  # [1, D]
        chosen_point_score = target_func(chosen_point[:, None, :])  # [1, 1]

        for i in tf.range(
            num_optimization_runs
        ):  # perform optimization for each chosen starting point
            if isinstance(space, TaggedProductSearchSpace):
                bounds = get_bounds_of_box_relaxation_around_point(space, initial_points[i : i + 1])
            else:
                bounds = spo.Bounds(space.lower, space.upper)
            optimizer_args_local["bounds"] = bounds
            opt_result = _perform_optimization(initial_points[i : i + 1], optimizer_args_local)
            if opt_result.success:
                successful_optimization = True

                new_point = variable  # [1, D]
                new_point_score = -opt_result.fun  # [1, 1]

                if new_point_score > chosen_point_score:  # if found a better point then keep
                    chosen_point = new_point  # [1, D]
                    chosen_point_score = new_point_score  # [1, 1]

        if not successful_optimization:  # if all optimizations failed then try from random start
            for i in tf.range(num_recovery_runs):
                random_start = space.sample(1)
                if isinstance(space, TaggedProductSearchSpace):
                    bounds = get_bounds_of_box_relaxation_around_point(space, random_start)
                else:
                    bounds = spo.Bounds(space.lower, space.upper)
                optimizer_args_local["bounds"] = bounds
                opt_result = _perform_optimization(random_start, optimizer_args_local)
                if opt_result.success:
                    chosen_point = variable  # [1, D]
                    successful_optimization = True
                    break
            if not successful_optimization:  # return error if still failed
                raise FailedOptimizationError(
                    f"""
=======
        if isinstance(target_func, tuple):  # check if we need a vectorized optimizer
            target_func, V = target_func
        else:
            V = 1

        if V < 0:
            raise ValueError(f"vectorization must be positive, got {V}")

        candidates = space.sample(num_initial_samples)[:, None, :]  # [num_initial_samples, 1, D]
        tiled_candidates = tf.tile(candidates, [1, V, 1])  # [num_initial_samples, V, D]

        target_func_values = target_func(tiled_candidates)  # [num_samples, V]
        tf.debugging.assert_shapes(
            [(target_func_values, ("_", V))],
            message=(
                f"""
                The result of function target_func has shape
                {tf.shape(target_func_values)}, however, expected a trailing
                dimension of size {V}.
                """
            ),
        )

        _, top_k_indices = tf.math.top_k(
            tf.transpose(target_func_values), k=num_optimization_runs
        )  # [1, num_optimization_runs] or [V, num_optimization_runs]

        tiled_candidates = tf.transpose(tiled_candidates, [1, 0, 2])  # [V, num_initial_samples, D]
        top_k_points = tf.gather(
            tiled_candidates, top_k_indices, batch_dims=1
        )  # [V, num_optimization_runs, D]
        initial_points = tf.transpose(top_k_points, [1, 0, 2])  # [num_optimization_runs,V,D]

        (
            successes,
            fun_values,
            chosen_x,
        ) = _perform_parallel_continuous_optimization(  # [num_optimization_runs, V]
            target_func,
            space,
            initial_points,
            optimizer_args,
        )

        successful_optimization = tf.reduce_all(
            tf.reduce_any(successes, axis=0)
        )  # Check that at least one optimization was successful for each function

        if (
            not successful_optimization
        ):  # if all optimizations failed for a function then try again from random starts
            random_points = space.sample(num_recovery_runs)[:, None, :]  # [num_recovery_runs, 1, D]
            tiled_random_points = tf.tile(random_points, [1, V, 1])  # [num_recovery_runs, V, D]

            (
                recovery_successes,
                recovery_fun_values,
                recovery_chosen_x,
            ) = _perform_parallel_continuous_optimization(
                target_func, space, tiled_random_points, optimizer_args
            )

            successes = tf.concat(
                [successes, recovery_successes], axis=0
            )  # [num_optimization_runs + num_recovery_runs, V]
            fun_values = tf.concat(
                [fun_values, recovery_fun_values], axis=0
            )  # [num_optimization_runs + num_recovery_runs, V]
            chosen_x = tf.concat(
                [chosen_x, recovery_chosen_x], axis=0
            )  # [num_optimization_runs + num_recovery_runs, V, D]

            successful_optimization = tf.reduce_all(
                tf.reduce_any(successes, axis=0)
            )  # Check that at least one optimization was successful for each function

        if not successful_optimization:  # return error if still failed
            raise FailedOptimizationError(
                f"""
>>>>>>> d25b66be
                    Acquisition function optimization failed,
                    even after {num_recovery_runs + num_optimization_runs} restarts.
                    """
            )

        best_run_ids = tf.math.argmax(fun_values, axis=0)  # [V]
        chosen_points = tf.gather(
            tf.transpose(chosen_x, [1, 0, 2]), best_run_ids, batch_dims=1
        )  # [V, D]

        return chosen_points

    return optimize_continuous


def _perform_parallel_continuous_optimization(
    target_func: AcquisitionFunction,
    space: SearchSpace,
    starting_points: TensorType,
    optimizer_args: dict[str, Any],
) -> Tuple[TensorType, TensorType, TensorType]:
    """
    A function to perform parallel optimization of our acquisition functions
    using Scipy. We perform L-BFGS-B starting from each of the locations contained
    in `starting_points`, i.e. the number of individual optimization runs is
    given by the leading dimension of `starting_points`.

    To provide a parallel implementation of Scipy's L-BFGS-B that can leverage
    batch calculations with TensorFlow, this function uses the Greenlet package
    to run each individual optimization on micro-threads.

    L-BFGS-B updates for each individual optimization are performed by
    independent greenlets working with Numpy arrays, however, the evaluation
    of our acquisition function (and its gradients) is calculated in parallel
    (for each optimization step) using Tensorflow.

    For :class:'TaggedProductSearchSpace' we only apply gradient updates to
    its :class:'Box' subspaces, fixing the discrete elements to the best values
    found across the initial random search. To fix these discrete elements, we
    optimize over a continuous :class:'Box' relaxation of the discrete subspaces
    which has equal upper and lower bounds, i.e. we specify an equality constraint
    for this dimension in the scipy optimizer.

    This function also support the maximization of vectorized target functions (with
    vectorization V).

    :param target_func: The function(s) to maximise, with input shape [..., V, D] and
        output shape [..., V].
    :param space: The original search space.
    :param starting_points: The points at which to begin our optimizations of shape
        [num_optimization_runs, V, D]. The leading dimension of
        `starting_points` controls the number of individual optimization runs
        for each of the V target functions.
    :param optimizer_args: Keyword arguments to pass to the Scipy optimizer.
    :return: A tuple containing the failure status, the maximum value
        and the maximiser found my each of our optimziations.
    """

    tf_dtype = starting_points.dtype  # type for communication with Trieste

    num_optimization_runs_per_function = tf.shape(starting_points)[0].numpy()

    V = tf.shape(starting_points)[-2].numpy()  # vectorized batch size
    D = tf.shape(starting_points)[-1].numpy()  # search space dimension
    num_optimization_runs = num_optimization_runs_per_function * V

    vectorized_starting_points = tf.reshape(
        starting_points, [-1, D]
    )  # [num_optimization_runs*V, D]

    def _objective_value(vectorized_x: TensorType) -> TensorType:  # [N, D] -> [N, 1]
        vectorized_x = vectorized_x[:, None, :]  # [N, 1, D]
        x = tf.reshape(vectorized_x, [-1, V, D])  # [N/V, V, D]
        evals = -target_func(x)  # [N/V, V]
        vectorized_evals = tf.reshape(evals, [-1, 1])  # [N, 1]
        return vectorized_evals

    def _objective_value_and_gradient(x: TensorType) -> Tuple[TensorType, TensorType]:
        return tfp.math.value_and_gradient(_objective_value, x)  # [len(x), 1], [len(x), D]

    if isinstance(
        space, TaggedProductSearchSpace
    ):  # build continuous relaxation of discrete subspaces
        bounds = [
            get_bounds_of_box_relaxation_around_point(space, vectorized_starting_points[i : i + 1])
            for i in tf.range(num_optimization_runs)
        ]
    else:
        bounds = [spo.Bounds(space.lower, space.upper)] * num_optimization_runs

    # Initialize the numpy arrays to be passed to the greenlets
    np_batch_x = np.zeros((num_optimization_runs, tf.shape(starting_points)[-1]), dtype=np.float64)
    np_batch_y = np.zeros((num_optimization_runs,), dtype=np.float64)
    np_batch_dy_dx = np.zeros(
        (num_optimization_runs, tf.shape(starting_points)[-1]), dtype=np.float64
    )

    # Set up child greenlets
    child_greenlets = [ScipyLbfgsBGreenlet() for _ in range(num_optimization_runs)]
    vectorized_child_results: List[Union[spo.OptimizeResult, np.ndarray]] = [
        gr.switch(vectorized_starting_points[i].numpy(), bounds[i], optimizer_args)
        for i, gr in enumerate(child_greenlets)
    ]

    while True:
        all_done = True
        for i, result in enumerate(vectorized_child_results):  # Process results from children.
            if isinstance(result, spo.OptimizeResult):
                continue  # children return a `spo.OptimizeResult` if they are finished
            all_done = False
            assert isinstance(result, np.ndarray)  # or an `np.ndarray` with the query `x` otherwise
            np_batch_x[i, :] = result

        if all_done:
            break

        # Batch evaluate query `x`s from all children.
        batch_x = tf.constant(np_batch_x, dtype=tf_dtype)  # [num_optimization_runs, d]
        batch_y, batch_dy_dx = _objective_value_and_gradient(batch_x)
        np_batch_y = batch_y.numpy().astype("float64")
        np_batch_dy_dx = batch_dy_dx.numpy().astype("float64")

        for i, greenlet in enumerate(child_greenlets):  # Feed `y` and `dy_dx` back to children.
            if greenlet.dead:  # Allow for crashed greenlets
                continue
            vectorized_child_results[i] = greenlet.switch(np_batch_y[i], np_batch_dy_dx[i, :])

    vectorized_successes = tf.constant(
        [result.success for result in vectorized_child_results]
    )  # [num_optimization_runs]
    vectorized_fun_values = tf.constant(
        [-result.fun for result in vectorized_child_results], dtype=tf_dtype
    )  # [num_optimization_runs]
    vectorized_chosen_x = tf.constant(
        [result.x for result in vectorized_child_results], dtype=tf_dtype
    )  # [num_optimization_runs, D]

    successes = tf.reshape(vectorized_successes, [-1, V])  # [num_optimization_runs, V]
    fun_values = tf.reshape(vectorized_fun_values, [-1, V])  # [num_optimization_runs, V]
    chosen_x = tf.reshape(vectorized_chosen_x, [-1, V, D])  # [num_optimization_runs, V, D]

    return (successes, fun_values, chosen_x)


class ScipyLbfgsBGreenlet(gr.greenlet):  # type: ignore[misc]
    """
    Worker greenlet that runs a single Scipy L-BFGS-B. Each greenlet performs all the L-BFGS-B
    update steps required for an individual optimization. However, the evaluation
    of our acquisition function (and its gradients) is delegated back to the main Tensorflow
    process (the parent greenlet) where evaluations can be made efficiently in parallel.
    """

    def run(
        self, start: np.ndarray, bounds: spo.Bounds, optimizer_args: dict[str, Any] = dict()
    ) -> spo.OptimizeResult:
        cache_x = start + 1  # Any value different from `start`.
        cache_y: Optional[np.ndarray] = None
        cache_dy_dx: Optional[np.ndarray] = None

        def value_and_gradient(
            x: np.ndarray,
        ) -> Tuple[np.ndarray, np.ndarray]:  # Collect function evaluations from parent greenlet
            nonlocal cache_x
            nonlocal cache_y
            nonlocal cache_dy_dx

            if not (cache_x == x).all():
                cache_x[:] = x  # Copy the value of `x`. DO NOT copy the reference.
                # Send `x` to parent greenlet, which will evaluate all `x`s in a batch.
                cache_y, cache_dy_dx = self.parent.switch(cache_x)

            return cache_y, cache_dy_dx

        return spo.minimize(
            lambda x: value_and_gradient(x)[0],
            start,
            jac=lambda x: value_and_gradient(x)[1],
            method="l-bfgs-b",
            bounds=bounds,
            **optimizer_args,
        )


def get_bounds_of_box_relaxation_around_point(
    space: TaggedProductSearchSpace, current_point: TensorType
) -> spo.Bounds:
    """
    A function to return the bounds of a continuous relaxation of
    a :class:'TaggedProductSearchSpace' space, i.e. replacing discrete
    spaces with continuous spaces. In particular, all :class:'DiscreteSearchSpace'
    subspaces are replaced with a new :class:'DiscreteSearchSpace' fixed at their
    respective component of the specified 'current_point'. Note that
    all :class:'Box' subspaces remain the same.

    :param space: The original search space.
    :param current_point: The point at which to make the continuous relaxation.
    :return: Bounds for the Scipy optimizer.
    """
    tf.debugging.Assert(isinstance(space, TaggedProductSearchSpace), [])

    space_with_fixed_discrete = space
    for tag in space.subspace_tags:
        if isinstance(
            space.get_subspace(tag), DiscreteSearchSpace
        ):  # convert discrete subspaces to box spaces.
            subspace_value = space.get_subspace_component(tag, current_point)
            space_with_fixed_discrete = space_with_fixed_discrete.fix_subspace(tag, subspace_value)
    return spo.Bounds(space_with_fixed_discrete.lower, space_with_fixed_discrete.upper)


def batchify_joint(
    batch_size_one_optimizer: AcquisitionOptimizer[SP],
    batch_size: int,
) -> AcquisitionOptimizer[SP]:
    """
    A wrapper around our :const:`AcquisitionOptimizer`s. This class wraps a
    :const:`AcquisitionOptimizer` to allow it to jointly optimize the batch elements considered
    by a batch acquisition function.

    :param batch_size_one_optimizer: An optimizer that returns only batch size one, i.e. produces a
            single point with shape [1, D].
    :param batch_size: The number of points in the batch.
    :return: An :const:`AcquisitionOptimizer` that will provide a batch of points with shape [B, D].
    """
    if batch_size <= 0:
        raise ValueError(f"batch_size must be positive, got {batch_size}")

    def optimizer(
        search_space: SP, f: Union[AcquisitionFunction, Tuple[AcquisitionFunction, int]]
    ) -> TensorType:
        expanded_search_space = search_space ** batch_size  # points have shape [B * D]

        if isinstance(f, tuple):
            raise ValueError(
                "batchify_joint cannot be applied to a vectorized acquisition function"
            )
        af: AcquisitionFunction = f  # type checking can get confused by closure of f

        def target_func_with_vectorized_inputs(
            x: TensorType,
        ) -> TensorType:  # [..., 1, B * D] -> [..., 1]
            return af(tf.reshape(x, x.shape[:-2].as_list() + [batch_size, -1]))

        vectorized_points = batch_size_one_optimizer(  # [1, B * D]
            expanded_search_space, target_func_with_vectorized_inputs
        )
        return tf.reshape(vectorized_points, [batch_size, -1])  # [B, D]

    return optimizer


def batchify_vectorize(
    batch_size_one_optimizer: AcquisitionOptimizer[SP],
    batch_size: int,
) -> AcquisitionOptimizer[SP]:
    """
    A wrapper around our :const:`AcquisitionOptimizer`s. This class wraps a
    :const:`AcquisitionOptimizer` to allow it to optimize batch acquisition functions.

    Unlike :func:`batchify_joint`, :func:`batchify_vectorize` is suitable
    for a :class:`AcquisitionFunction` whose individual batch element can be
    optimized independently (i.e. they can be vectorized).

    :param batch_size_one_optimizer: An optimizer that returns only batch size one, i.e. produces a
            single point with shape [1, D].
    :param batch_size: The number of points in the batch.
    :return: An :const:`AcquisitionOptimizer` that will provide a batch of points with shape [V, D].
    """
    if batch_size <= 0:
        raise ValueError(f"batch_size must be positive, got {batch_size}")

    def optimizer(
        search_space: SP, f: Union[AcquisitionFunction, Tuple[AcquisitionFunction, int]]
    ) -> TensorType:
        if isinstance(f, tuple):
            raise ValueError(
                "batchify_vectorize cannot be applied to an already vectorized acquisition function"
            )

        return batch_size_one_optimizer(search_space, (f, batch_size))

    return optimizer


def generate_random_search_optimizer(
    num_samples: int = NUM_SAMPLES_MIN,
) -> AcquisitionOptimizer[SearchSpace]:
    """
    Generate an acquisition optimizer that samples `num_samples` random points across the space.
    The default is to sample at `NUM_SAMPLES_MIN` locations.

    We advise the user to either use the default `NUM_SAMPLES_MIN` for `num_samples`, or
    `NUM_SAMPLES_DIM` times the dimensionality of the search space, whichever is smaller.

    :param num_samples: The number of random points to sample.
    :return: The acquisition optimizer.
    """
    if num_samples <= 0:
        raise ValueError(f"num_samples must be positive, got {num_samples}")

    def optimize_random(
        space: SearchSpace,
        target_func: Union[AcquisitionFunction, Tuple[AcquisitionFunction, int]],
    ) -> TensorType:
        """
        A random search :const:`AcquisitionOptimizer` defined for
        any :class:'SearchSpace' with a :meth:`sample`. If we have a :class:'DiscreteSearchSpace'
        with fewer than `num_samples` points, then we query all the points in the space.

        When this functions receives an acquisition-integer tuple as its `target_func`,it
        optimizes each of the individual V functions making up `target_func`, i.e.
        evaluating `num_samples` samples for each of the individual V functions making up
        target_func.

        :param space: The space over which to search.
        :param target_func: The function to maximise, with input shape [..., V, D] and output shape
                [..., V].
        :return: The V points in ``space`` that maximises ``target_func``, with shape [V, D].
        """
        if isinstance(target_func, tuple):  # check if we need a vectorized optimizer
            target_func, V = target_func
        else:
            V = 1

        if V < 0:
            raise ValueError(f"vectorization must be positive, got {V}")

        points = space.sample(num_samples)[:, None, :]
        tiled_points = tf.tile(points, [1, V, 1])
        target_func_values = target_func(tiled_points)
        tf.debugging.assert_shapes(
            [(target_func_values, ("_", V))],
            message=(
                f"""
                The result of function target_func has shape
                {tf.shape(target_func_values)}, however, expected a trailing
                dimension of size {V}.
                """
            ),
        )

        best_indices = tf.math.argmax(target_func_values, axis=0)  # [V]
        return tf.gather(
            tf.transpose(tiled_points, [1, 0, 2]), best_indices, batch_dims=1
        )  # [V, D]

    return optimize_random<|MERGE_RESOLUTION|>--- conflicted
+++ resolved
@@ -228,70 +228,6 @@
         :return: The V points in ``space`` that maximises``target_func``, with shape [V, D].
         """
 
-<<<<<<< HEAD
-        trial_search_space = space.sample(num_initial_samples)  # [num_initial_samples, D]
-        # print(trial_search_space.get_shape())
-        # print(type(target_func))
-        target_func_values = target_func(trial_search_space[:, None, :])  # [num_samples, 1]
-        # print(target_func_values.get_shape())
-        _, top_k_indicies = tf.math.top_k(
-            target_func_values[:, 0], k=num_optimization_runs
-        )  # [num_optimization_runs]
-        initial_points = tf.gather(trial_search_space, top_k_indicies)  # [num_optimization_runs, D]
-
-        variable = tf.Variable(initial_points[0:1])  # [1, D]
-        optimizer_args_local = copy.deepcopy(optimizer_args)
-
-        def _objective() -> TensorType:
-            return -target_func(variable[:, None, :])  # [1]
-
-        def _perform_optimization(
-            starting_point: TensorType,
-            optimizer_args: dict[str, Any],
-        ) -> OptimizeResult:
-            variable.assign(starting_point)  # [1, D]
-            return gpflow.optimizers.Scipy().minimize(_objective, (variable,), **optimizer_args)
-
-        successful_optimization = False
-        chosen_point = variable  # [1, D]
-        chosen_point_score = target_func(chosen_point[:, None, :])  # [1, 1]
-
-        for i in tf.range(
-            num_optimization_runs
-        ):  # perform optimization for each chosen starting point
-            if isinstance(space, TaggedProductSearchSpace):
-                bounds = get_bounds_of_box_relaxation_around_point(space, initial_points[i : i + 1])
-            else:
-                bounds = spo.Bounds(space.lower, space.upper)
-            optimizer_args_local["bounds"] = bounds
-            opt_result = _perform_optimization(initial_points[i : i + 1], optimizer_args_local)
-            if opt_result.success:
-                successful_optimization = True
-
-                new_point = variable  # [1, D]
-                new_point_score = -opt_result.fun  # [1, 1]
-
-                if new_point_score > chosen_point_score:  # if found a better point then keep
-                    chosen_point = new_point  # [1, D]
-                    chosen_point_score = new_point_score  # [1, 1]
-
-        if not successful_optimization:  # if all optimizations failed then try from random start
-            for i in tf.range(num_recovery_runs):
-                random_start = space.sample(1)
-                if isinstance(space, TaggedProductSearchSpace):
-                    bounds = get_bounds_of_box_relaxation_around_point(space, random_start)
-                else:
-                    bounds = spo.Bounds(space.lower, space.upper)
-                optimizer_args_local["bounds"] = bounds
-                opt_result = _perform_optimization(random_start, optimizer_args_local)
-                if opt_result.success:
-                    chosen_point = variable  # [1, D]
-                    successful_optimization = True
-                    break
-            if not successful_optimization:  # return error if still failed
-                raise FailedOptimizationError(
-                    f"""
-=======
         if isinstance(target_func, tuple):  # check if we need a vectorized optimizer
             target_func, V = target_func
         else:
@@ -371,7 +307,6 @@
         if not successful_optimization:  # return error if still failed
             raise FailedOptimizationError(
                 f"""
->>>>>>> d25b66be
                     Acquisition function optimization failed,
                     even after {num_recovery_runs + num_optimization_runs} restarts.
                     """
