--- conflicted
+++ resolved
@@ -304,7 +304,6 @@
   year={2018}
 }
 
-<<<<<<< HEAD
 @inproceedings{eriksson2019scalable,
   title = {Scalable Global Optimization via Local {Bayesian} Optimization},
   author = {Eriksson, David and Pearce, Michael and Gardner, Jacob and Turner, Ryan D and Poloczek, Matthias},
@@ -320,11 +319,11 @@
   journal={ArXiv},
   year={2020},
   volume={abs/2007.00939}
-=======
+}
+
 @article{torossian2020bayesian,
   title={Bayesian quantile and expectile optimisation},
   author={Torossian, L{\'e}onard and Picheny, Victor and Durrande, Nicolas},
   journal={arXiv preprint arXiv:2001.04833},
   year={2020}
->>>>>>> 4c8d14ea
 }