--- conflicted
+++ resolved
@@ -227,11 +227,9 @@
 
 @pytest.mark.parametrize("at", [tf.constant([[0.0], [1.0]]), tf.constant([[[0.0], [1.0]]])])
 def test_min_value_entropy_search_raises_for_invalid_batch_size(at: TensorType) -> None:
-<<<<<<< HEAD
-    mes = min_value_entropy_search(QuadraticMeanAndRBFKernel(), tf.constant([[1.0]]))
-=======
+
     mes = min_value_entropy_search(QuadraticMeanAndRBFKernel(), tf.constant([[1.0], [2.0]]))
->>>>>>> 2f602b9e
+
 
     with pytest.raises(TF_DEBUGGING_ERROR_TYPES):
         mes(at)
@@ -239,11 +237,9 @@
 
 def test_min_value_entropy_search_returns_correct_shape() -> None:
     model = QuadraticMeanAndRBFKernel()
-<<<<<<< HEAD
-    gumbel_samples = tf.constant([[1.0]])
-=======
+
     gumbel_samples = tf.constant([[1.0], [2.0]])
->>>>>>> 2f602b9e
+
     query_at = tf.linspace([[-10.0]], [[10.0]], 5)
     evals = min_value_entropy_search(model, gumbel_samples)(query_at)
     npt.assert_array_equal(evals.shape, tf.constant([5, 1]))
